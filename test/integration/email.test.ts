import { expect } from 'chai'
import 'mocha'
import * as execa from 'execa'
<<<<<<< HEAD
import * as nconf from 'nconf'

const testingKeys = nconf
  .env()
  .file({ file: __dirname + '/../config/testing_keys.json' })

describe('Email send command', () => {
  const serverToken: string = testingKeys.get('SERVER_TOKEN')
  const options: execa.CommonOptions = {
    env: { POSTMARK_SERVER_TOKEN: serverToken },
  }
  const CLICommand: string = './dist/index.js'
  const commandParameters = ['email', 'raw']

  describe('Not enough arguments', () => {
    it('no arguments', async () => {
      try {
        await execa(CLICommand, [], options)
      } catch (error) {
        expect(error.message).to.include(
          'Not enough non-option arguments: got 0, need at least 1'
        )
      }
    })
  })
})
=======
import {serverToken, fromAddress, toAddress, CLICommand} from "./shared";

describe("Email send command", () => {
    const options: execa.CommonOptions = {env: {'POSTMARK_SERVER_TOKEN': serverToken}};
    const textBodyParameter = '--text="test text body"';
    const htmlBodyParameter = '--html="test html body"';
    const toParameter = `--to=${toAddress}`;
    const fromParameter = `--from=${fromAddress}`;
    const defaultParameters = [ 'email', 'raw', toParameter, fromParameter, '--subject="test sending"'];

    describe("not valid", () => {
        it('no arguments', () => {
            return execa(CLICommand, [], options).then((result) => {
                expect(result).to.equal(null);
            }, (error) => {
                expect(error.message).to.include('Not enough non-option arguments: got 0, need at least 1');
            });
        });

        describe("no mandatory arguments", () => {
            it("missing :to, :from, :subject", () => {
                return execa(CLICommand, ['email','raw'], options).then((result) => {
                    expect(result).to.equal(null);
                }, (error) => {
                    expect(error.message).to.include('Missing required arguments:');
                })
            });

            it("missing :to", () => {
                return execa(CLICommand, ['email','raw', '--subject="test"', fromParameter], options).then((result) => {
                    expect(result).to.equal(null);
                }, (error) => {
                    expect(error.message).to.include('Missing required argument: to');
                })
            });

            it("missing :subject", () => {
                return execa(CLICommand, ['email','raw', fromParameter, toParameter], options).then((result) => {
                    expect(result).to.equal(null);
                }, (error) => {
                    expect(error.message).to.include('Missing required argument: subject');
                })
            });

            it("missing :from", () => {
                return execa(CLICommand, ['email','raw', '--subject="hey"', toParameter], options).then((result) => {
                    expect(result).to.equal(null);
                }, (error) => {
                    expect(error.message).to.include('Missing required argument: from');
                })
            });
        });

        it('no body', () => {
            return execa(CLICommand, defaultParameters, options).then((result) => {
                expect(result).to.equal(null);
            }, (error) => {
                expect(error.message).to.include('Provide');
            })
        });
    });


    describe("valid", () => {
        it('html message', async () => {
            const parameters: string[] = defaultParameters.concat(htmlBodyParameter);
            const {stdout} = await execa(CLICommand, parameters, options);

            expect(stdout).to.include("\"Message\":\"OK\"");
        });

        it('text message', async () => {
            const parameters: string[] = defaultParameters.concat(textBodyParameter);
            const {stdout} = await execa(CLICommand, parameters, options);

            expect(stdout).to.include("\"Message\":\"OK\"");
        });

        it('multipart message', async () => {
            const parameters: string[] = defaultParameters.concat([textBodyParameter, htmlBodyParameter]);
            const {stdout} = await execa(CLICommand, parameters, options);

            expect(stdout).to.include("\"Message\":\"OK\"");
        });
    });
});
>>>>>>> 8661c7fc
<|MERGE_RESOLUTION|>--- conflicted
+++ resolved
@@ -1,34 +1,6 @@
-import { expect } from 'chai'
-import 'mocha'
+import {expect} from "chai";
+import "mocha";
 import * as execa from 'execa'
-<<<<<<< HEAD
-import * as nconf from 'nconf'
-
-const testingKeys = nconf
-  .env()
-  .file({ file: __dirname + '/../config/testing_keys.json' })
-
-describe('Email send command', () => {
-  const serverToken: string = testingKeys.get('SERVER_TOKEN')
-  const options: execa.CommonOptions = {
-    env: { POSTMARK_SERVER_TOKEN: serverToken },
-  }
-  const CLICommand: string = './dist/index.js'
-  const commandParameters = ['email', 'raw']
-
-  describe('Not enough arguments', () => {
-    it('no arguments', async () => {
-      try {
-        await execa(CLICommand, [], options)
-      } catch (error) {
-        expect(error.message).to.include(
-          'Not enough non-option arguments: got 0, need at least 1'
-        )
-      }
-    })
-  })
-})
-=======
 import {serverToken, fromAddress, toAddress, CLICommand} from "./shared";
 
 describe("Email send command", () => {
@@ -115,4 +87,3 @@
         });
     });
 });
->>>>>>> 8661c7fc
