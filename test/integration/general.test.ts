--- conflicted
+++ resolved
@@ -1,12 +1,7 @@
 import { expect } from "chai";
 import "mocha";
-<<<<<<< HEAD
 import execa from 'execa'
-import {CLICommand, packageJson} from "./shared";
-=======
-import * as execa from 'execa'
 import {CLICommand, PackageJson} from "./shared";
->>>>>>> 2271dbcf
 
 describe("Default command", () => {
     describe("parameters", () => {
