--- conflicted
+++ resolved
@@ -1,20 +1,8 @@
-import { expect } from 'chai'
-import 'mocha'
+import { expect } from "chai";
+import "mocha";
 import * as execa from 'execa'
 import {CLICommand, packageJson} from "./shared";
 
-<<<<<<< HEAD
-describe('Default command', () => {
-  const CLICommand: string = './dist/index.js'
-  const packageJson: any = require('../../package.json')
-
-  describe('parameters', () => {
-    it('help', async () => {
-      const { stdout } = await execa(CLICommand, ['--help'])
-      expect(stdout).to.include('Commands:')
-      expect(stdout).to.include('Options:')
-    })
-=======
 describe("Default command", () => {
     describe("parameters", () => {
         it('help', async () => {
@@ -22,17 +10,16 @@
             expect(stdout).to.include('Commands:');
             expect(stdout).to.include('Options:')
         });
->>>>>>> 8661c7fc
 
-    it('version', async () => {
-      const { stdout } = await execa(CLICommand, ['--version'])
-      expect(stdout).to.include(packageJson.version)
-    })
+        it('version', async () => {
+            const {stdout} = await execa(CLICommand, ['--version']);
+            expect(stdout).to.include(packageJson.version);
+        });
 
-    it('no parameters', async () => {
-      execa(CLICommand).catch(error => {
-        expect(error.message).to.include('Not enough non-option arguments')
-      })
-    })
-  })
-})+        it('no parameters', async () => {
+            execa(CLICommand).catch(error => {
+                expect(error.message).to.include('Not enough non-option arguments');
+            })
+        });
+    });
+});
