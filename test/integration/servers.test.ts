import { expect } from 'chai'
import 'mocha'
import * as execa from 'execa'
<<<<<<< HEAD
import * as nconf from 'nconf'

const testingKeys = nconf
  .env()
  .file({ file: __dirname + '/../config/testing_keys.json' })

describe('Servers list command', () => {
  const accountToken: string = testingKeys.get('ACCOUNT_TOKEN')
  const options: execa.CommonOptions = {
    env: { POSTMARK_ACCOUNT_TOKEN: accountToken },
  }
  const CLICommand: string = './dist/index.js'
  const commandParameters: string[] = ['servers', 'list']
=======

import {accountToken, CLICommand} from "./shared";

describe("Servers list command", () => {
    const options: execa.CommonOptions = { env: {'POSTMARK_ACCOUNT_TOKEN': accountToken} };
    const commandParameters: string[] = ['servers', 'list'];
>>>>>>> 8661c7fc

  it('list', async () => {
    const { stdout } = await execa(CLICommand, commandParameters, options)
    const servers = JSON.parse(stdout)
    expect(servers.TotalCount).to.be.gte(0)
  })

  it('list - invalid token', async () => {
    const invalidOptions: execa.CommonOptions = {
      env: { POSTMARK_ACCOUNT_TOKEN: 'test' },
    }

    const { stderr } = await execa(
      CLICommand,
      commandParameters,
      invalidOptions
    )
    expect(stderr).to.include('InvalidAPIKeyError')
  })
})<|MERGE_RESOLUTION|>--- conflicted
+++ resolved
@@ -1,45 +1,23 @@
-import { expect } from 'chai'
-import 'mocha'
+import { expect } from "chai";
+import "mocha";
 import * as execa from 'execa'
-<<<<<<< HEAD
-import * as nconf from 'nconf'
-
-const testingKeys = nconf
-  .env()
-  .file({ file: __dirname + '/../config/testing_keys.json' })
-
-describe('Servers list command', () => {
-  const accountToken: string = testingKeys.get('ACCOUNT_TOKEN')
-  const options: execa.CommonOptions = {
-    env: { POSTMARK_ACCOUNT_TOKEN: accountToken },
-  }
-  const CLICommand: string = './dist/index.js'
-  const commandParameters: string[] = ['servers', 'list']
-=======
 
 import {accountToken, CLICommand} from "./shared";
 
 describe("Servers list command", () => {
     const options: execa.CommonOptions = { env: {'POSTMARK_ACCOUNT_TOKEN': accountToken} };
     const commandParameters: string[] = ['servers', 'list'];
->>>>>>> 8661c7fc
 
-  it('list', async () => {
-    const { stdout } = await execa(CLICommand, commandParameters, options)
-    const servers = JSON.parse(stdout)
-    expect(servers.TotalCount).to.be.gte(0)
-  })
+    it('list', async () => {
+        const {stdout} = await execa(CLICommand, commandParameters, options);
+        const servers = JSON.parse(stdout);
+        expect(servers.TotalCount).to.be.gte(0);
+    });
 
-  it('list - invalid token', async () => {
-    const invalidOptions: execa.CommonOptions = {
-      env: { POSTMARK_ACCOUNT_TOKEN: 'test' },
-    }
+    it('list - invalid token', async () => {
+        const invalidOptions: execa.CommonOptions = { env: {'POSTMARK_ACCOUNT_TOKEN': 'test'} };
 
-    const { stderr } = await execa(
-      CLICommand,
-      commandParameters,
-      invalidOptions
-    )
-    expect(stderr).to.include('InvalidAPIKeyError')
-  })
-})+        const {stderr} = await execa(CLICommand, commandParameters, invalidOptions);
+        expect(stderr).to.include('InvalidAPIKeyError');
+    });
+});
