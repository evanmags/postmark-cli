export interface TemplateManifest {
  Name?: string
  Subject?: string
  HtmlBody?: string
  TextBody?: string
  Alias?: string
  New?: boolean
  TemplateType: string
  LayoutTemplate?: string | null
}

export interface ListTemplate {
  Active: boolean
  TemplateId: number
  Name: string
  Alias?: string | null
  TemplateType: string
  LayoutTemplate: string | null
}

export interface Templates {
  TotalCount: number
  Templates: ListTemplate[]
}

export interface TemplatePushReview {
  layouts: any[]
  templates: any[]
}

export interface TemplatePullArguments {
  serverToken: string
  outputdirectory: string
  overwrite: boolean
}

export interface TemplatePushArguments {
  serverToken: string
  templatesdirectory: string
  force: boolean
}

<<<<<<< HEAD
export interface TemplateMetaFile {
=======
export interface TemplatePreviewArguments {
  templatesdirectory: string
  port: number
}

export interface MetaFile {
>>>>>>> 57b6c33e
  Name: string
  Alias: string
  TemplateType: string
  Subject?: string
  LayoutTemplate?: string | null
  HtmlBody?: string
  TextBody?: string
}

export interface FileDetails {
  path: string
  name: string
  size: number
  extension: string
  type: string
}<|MERGE_RESOLUTION|>--- conflicted
+++ resolved
@@ -40,16 +40,12 @@
   force: boolean
 }
 
-<<<<<<< HEAD
-export interface TemplateMetaFile {
-=======
 export interface TemplatePreviewArguments {
   templatesdirectory: string
   port: number
 }
 
-export interface MetaFile {
->>>>>>> 57b6c33e
+export interface TemplateMetaFile {
   Name: string
   Alias: string
   TemplateType: string
@@ -65,4 +61,12 @@
   size: number
   extension: string
   type: string
+}
+
+export interface MetaFileTraverse {
+  path: string
+  name: string
+  size: number
+  extension: string
+  type: string
 }