{
  "name": "postmark-cli",
  "version": "1.0.0",
  "description": "",
  "main": "./dist/index.js",
  "dependencies": {
    "chalk": "^2.4.2",
    "fs-extra": "^7.0.1",
    "inquirer": "^6.2.1",
    "lodash": "^4.17.11",
    "ora": "^3.0.0",
    "postmark": "^2.2.4",
    "request": "^2.88.0",
    "table": "^5.2.0",
    "yargonaut": "^1.1.4",
    "yargs": "^12.0.5"
  },
  "devDependencies": {
    "@types/fs-extra": "^5.0.5",
    "@types/inquirer": "^6.0.0",
    "@types/lodash": "^4.14.123",
    "@types/nconf": "^0.10.0",
    "@types/ora": "^3.2.0",
    "@types/table": "^4.0.5",
    "@types/yargs": "^13.0.0",
    "@typescript-eslint/eslint-plugin": "^1.6.0",
    "@typescript-eslint/parser": "^1.6.0",
    "@types/chai": "^4.1.4",
    "@types/mocha": "^5.2.5",
    "chai": "^4.1.2",
    "mocha": "^5.2.0",
    "eslint": "^5.16.0",
    "pre-commit": "^1.2.2",
    "ts-node": "^8.0.3",
    "typescript": "^3.4.3",
    "watch": "^1.0.2"
  },
  "scripts": {
    "start:dev": "watch 'npm run build' './src'",
    "build": "npm run clean && npm run ts && npm run permissions",
<<<<<<< HEAD
    "test": "node_modules/mocha/bin/mocha --timeout 10000 --retries 1 -r ts-node/register test/**/*test.ts",
=======
    "test": "npm run lint && npm run build",
>>>>>>> 6b3660b8
    "clean": "rm -r -f ./dist",
    "ts": "node_modules/.bin/tsc",
    "permissions": "chmod +x ./dist/index.js",
    "lint": "eslint --ext .ts ./src"
  },
  "repository": {
    "type": "git",
    "url": "git+https://github.com/wildbit/postmark-cli.git"
  },
  "author": "",
  "license": "ISC",
  "bugs": {
    "url": "https://github.com/wildbit/postmark-cli/issues"
  },
  "homepage": "https://github.com/wildbit/postmark-cli#readme",
  "bin": {
    "postmark": "./dist/index.js"
  },
  "precommit": [
    "build"
  ]
}<|MERGE_RESOLUTION|>--- conflicted
+++ resolved
@@ -27,6 +27,9 @@
     "@typescript-eslint/parser": "^1.6.0",
     "@types/chai": "^4.1.4",
     "@types/mocha": "^5.2.5",
+    "@types/execa": "^0.9.0",
+    "nconf": "^0.10.0",
+    "execa": "^1.0.0",
     "chai": "^4.1.2",
     "mocha": "^5.2.0",
     "eslint": "^5.16.0",
@@ -38,11 +41,7 @@
   "scripts": {
     "start:dev": "watch 'npm run build' './src'",
     "build": "npm run clean && npm run ts && npm run permissions",
-<<<<<<< HEAD
-    "test": "node_modules/mocha/bin/mocha --timeout 10000 --retries 1 -r ts-node/register test/**/*test.ts",
-=======
-    "test": "npm run lint && npm run build",
->>>>>>> 6b3660b8
+    "test": "npm run lint && npm run build && node_modules/mocha/bin/mocha --timeout 10000 --retries 1 -r ts-node/register test/**/*test.ts",
     "clean": "rm -r -f ./dist",
     "ts": "node_modules/.bin/tsc",
     "permissions": "chmod +x ./dist/index.js",
